--- conflicted
+++ resolved
@@ -30,12 +30,8 @@
 	- strict implementation, [the certificate for /foo is used for /foo{,/,/bar}](https://gitlab.com/gemini-specification/protocol/-/blob/75fdc58c6f76a8172ccd7dbf90824dd6146ed0b6/specification.gmi#L116)
 - ~internal~ configurable external pager for text & menus
 - support for non-interactive operation
-<<<<<<< HEAD
-- UTF-8 line wrapping of lists and quotes
+- UTF-8 word wrapping
 - experimental Spartan support
-=======
-- UTF-8 word wrapping
->>>>>>> ee81c348
 - hackable, about *1k lines* of *C* code
 - ~100K executable when built with -O3 and -Wl,-s on x86_64
 
@@ -108,11 +104,4 @@
 ## Statistic
 Language|files|blank|comment|code
 :-------|-------:|-------:|-------:|-------:
-<<<<<<< HEAD
-C|1|260|59|1159
-
-## Help
-Just type `help` when the client is running.
-=======
-C|1|229|58|1033
->>>>>>> ee81c348
+C|1|266|58|1161